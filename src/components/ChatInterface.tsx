--- conflicted
+++ resolved
@@ -64,12 +64,10 @@
   const recordingIntervalRef = useRef<NodeJS.Timeout | null>(null);
   const abortControllerRef = useRef<AbortController | null>(null);
 
-  // --- FIXING ---
   useEffect(() => {
     messagesEndRef.current?.scrollIntoView({ behavior: "smooth" });
   }, [activeChat?.messages]);
 
-  // 🎯 OPTIMIZATION: Persist chat when window closes
   useEffect(() => {
     const handleBeforeUnload = () => {
       if (activeChat && activeChat.messages.length > 0 && user) {
@@ -80,8 +78,6 @@
         const data = JSON.stringify({ userId, chatId });
         const blob = new Blob([data], { type: 'application/json' });
         navigator.sendBeacon('http://localhost:8000/api/end-chat', blob);
-        
-        console.log(`✅ Chat ${chatId} will be persisted (window closing)`);
       }
     };
 
@@ -149,7 +145,6 @@
       // Set a flag on the controller to indicate it was an intentional stop
       (abortControllerRef.current as any).wasAborted = true;
       const wasImageEdit = (abortControllerRef.current as any).isImageEdit;
-      const controllerToAbort = abortControllerRef.current;
       abortControllerRef.current.abort();
       abortControllerRef.current = null;
       setIsLoading(false);
@@ -226,7 +221,6 @@
     const signal = controller.signal;
 
     try {
-      // --- LOGIC CONFIRMATION IMAGE---
       const imageKeywords = ['generate', 'draw', 'create', 'image', 'gambar', 'buatkan'];
       const containsImageKeyword = imageKeywords.some(keyword => text.toLowerCase().includes(keyword));
       const isImagineCommand = text.trim().startsWith('/imagine');
@@ -262,7 +256,7 @@
         // Insert a placeholder AI message to show a skeleton while image generates
         const placeholderMessage: Message = {
           id: `gen-${Date.now()}`,
-          content: 'Generating image...',
+          content: 'Generating image...', 
           role: 'assistant',
           timestamp: new Date(),
           attachments: ['__generating_image__'],
@@ -315,7 +309,6 @@
           // If the request was aborted while we were processing, the controller would be null.
           // We should stop here to prevent further execution.
           if (!abortControllerRef.current) {
-            console.log("Image generation was stopped by user.");
             return;
           }
           return;
@@ -328,17 +321,6 @@
 
       // Find image file if any
       const imageFile = files.find(file => file.type.startsWith('image/'));
-      
-      // 🧠 MEMORY SYSTEM LOGGING
-      console.group('🧠 Memory System - Request');
-      console.log('📤 Sending to AI:', {
-        chatId: targetChatId,
-        messageCount: targetChatSnapshot.messages.length,
-        isNewChat: targetChatSnapshot.messages.length === 0,
-        useMemory: true,
-        promptPreview: text.substring(0, 50) + (text.length > 50 ? '...' : '')
-      });
-      console.groupEnd();
       
       // Call the backend API with chat-scoped memory
       const response = await apiService.askAI({
@@ -351,16 +333,6 @@
         useMemory: true
       });
 
-      // 🧠 MEMORY SYSTEM LOGGING
-      console.group('🧠 Memory System - Response');
-      console.log('✅ Response received:', {
-        success: response.success,
-        textLength: response.text?.length || 0,
-        chatId: targetChatId,
-        messageCount: targetChatSnapshot.messages.length + 1
-      });
-      console.groupEnd();
-
       if (response.success && response.text) {
         const aiMessage: Message = {
           id: (Date.now() + 1).toString(),
@@ -384,7 +356,6 @@
         // If the request was aborted while we were processing, the controller would be null.
         // We should stop here to prevent further execution.
         if (!abortControllerRef.current) {
-          console.log("AI response generation was stopped by user.");
           return;
         }
       } else {
@@ -443,7 +414,6 @@
             // If the request was aborted while we were processing, the controller would be null.
             // We should stop here to prevent further execution.
             if (!abortControllerRef.current) {
-              console.log("File processing was stopped by user.");
               return;
             }
           } else {
@@ -481,11 +451,9 @@
         }
       }
     } catch (error) {
-      console.error('Error sending message:', error);
       // Check if the error is due to the request being aborted
       // Also check our custom flag to ensure it was a user-initiated stop
       if ((error as Error).name === 'AbortError' && (signal as any).aborted && (controller as any).wasAborted) {
-        console.log('Request was aborted by the user.');
         // The handleStopGeneration function already shows a toast
         return; // Exit without showing a generic error
       }
@@ -511,15 +479,7 @@
       // Check if this request is still the active one before updating UI
       if (abortControllerRef.current !== controller) return;
 
-<<<<<<< HEAD
-      // If it was a text-only message, we can stop loading now.
-      // Image/file processing will handle their own loading state.
-      if (!imagineMatch && !isImageModeActive && files.length === 0) {
-      }
       onUpdateChat(finalChat);
-=======
-      safeUpdateChat(() => finalChat);
->>>>>>> 6a164e28
       toast.error(`Failed to send message: ${errorMessage}`);
     } finally {
       setIsLoading(false);
@@ -615,7 +575,6 @@
       link.click();
       link.remove();
     } catch (err) {
-      console.error('Download failed', err);
       toast.error('Download failed');
     }
   };
@@ -719,7 +678,6 @@
         const dataUrl = tmp.toDataURL('image/png');
         maskBase64 = dataUrl.split(',')[1];
       } catch (err) {
-        console.error('Failed to read mask canvas', err);
         // continue to try maskFile if available
       }
     }
@@ -783,14 +741,12 @@
 
         setViewerSrc(newUrl);
         setEditPrompt(''); // Clear prompt for next edit
-        // Dialog sudah ditutup di awal jika closeOnSubmit true
         toast.success('Image edited');
       } else {
         throw new Error(editResp.error || 'Image edit failed');
       }
     } catch (err: any) {
       if ((err as Error).name === 'AbortError') {
-        console.log('Image edit was aborted by the user.');
         // The handleStopGeneration function will show a toast and clean up the placeholder
         return;
       }
@@ -804,7 +760,6 @@
         const filtered = activeChat.messages.filter(m => !(m.attachments && m.attachments.includes('__editing_image__')));
         onUpdateChat({ ...activeChat, messages: filtered });
       }
-      // Jika gagal dan dialog ditutup, buka kembali agar pengguna bisa mencoba lagi
       if (closeOnSubmit) {
         setViewerOpen(true);
       }
@@ -863,7 +818,6 @@
         });
       }
     } catch (error) {
-      console.error('Copy failed:', error);
     }
   };
 
@@ -1006,7 +960,7 @@
             {activeChat.messages.map((message) => (
               <div
                 key={message.id}
-                className={`group flex ${
+                className={`group flex ${ 
                   message.role === "user" ? "justify-end" : "justify-start"
                 }`}
               >
@@ -1049,12 +1003,12 @@
                   <div className="flex flex-col max-w-lg items-end">
                       <div className={`relative`}>
                         <div
-                          className={`rounded-2xl px-4 py-3 ${
+                          className={`rounded-2xl px-4 py-3 ${ 
                             message.role === "user"
                               ? "bg-primary text-primary-foreground"
                               : "bg-muted text-foreground"
                           }`}
-                        > 
+                        >
                           {/* Attachment handling */}
                           {/* For image messages, the prompt is inside the card, so we don't show it here */}
                           {!(message.attachments && message.attachments.some(f => typeof f === 'string' && f.startsWith('data:image'))) && (
@@ -1071,8 +1025,7 @@
                                       <div className="text-sm text-muted-foreground">
                                         {file === '__editing_image__' 
                                           ? 'Editing image...' 
-                                          : 'Generating image...'
-                                        }
+                                          : 'Generating image...'}
                                       </div>
                                     </div>
                                   ) : typeof file === 'string' && file.startsWith('data:image') ? (
@@ -1146,32 +1099,6 @@
                       </div>
                     </div>
                 )}
-                {/* This block is kept for extracted text, but image rendering is moved */}
-                {/*
-                  {message.content?.startsWith?.('Extracted from') && (
-                    <div className="mt-2 p-3 bg-gray-50 rounded-md border border-border">
-                      {message.content.length > MAX_PREVIEW_LENGTH ? (
-                        <ExpandableText text={message.content} maxLength={MAX_PREVIEW_LENGTH} />
-                      ) : (
-                        <pre className="whitespace-pre-wrap text-xs">{message.content}</pre>
-                      )}
-                      <div className="mt-2 flex gap-2">
-                        <Button size="sm" onClick={() => { navigator.clipboard.writeText(message.content); toast.success('Copied'); }}>
-                          Copy
-                        </Button>
-                        <Button size="sm" variant="secondary" onClick={() => {
-                          // Download as .txt
-                          const blob = new Blob([message.content], { type: 'text/plain' });
-                          const url = URL.createObjectURL(blob);
-                          downloadImage(url, `${message.id || 'extracted'}.txt`);
-                          URL.revokeObjectURL(url);
-                        }}>
-                          Download
-                        </Button>
-                      </div>
-                    </div>
-                  )}
-                */}
               </div>
             ))}
             {isLoading && (
@@ -1224,19 +1151,6 @@
               onKeyDown={(e) => {
                 if (e.key === 'Enter' && !e.shiftKey) {
                   e.preventDefault();
-
-                  // --- PERUBAHAN DIMULAI DI SINI ---
-                  // Cek apakah ada pesan konfirmasi yang aktif
-                  const lastMessage = activeChat?.messages[activeChat.messages.length - 1];
-                  const isConfirmationPending = lastMessage?.type === 'confirmation' && lastMessage.confirmationId;
-
-                  if (isConfirmationPending) {
-                    // Jika ada, 'Enter' akan langsung menyetujui konfirmasi
-                    handleConfirmation(lastMessage.confirmationId!, true);
-                    return; // Hentikan eksekusi lebih lanjut
-                  }
-                  // --- PERUBAHAN SELESAI DI SINI ---
-
                   handleSendMessage();
                 }
               }}
@@ -1258,7 +1172,7 @@
                 type="button"
                 size="sm"
                 variant="ghost"
-                className={`h-8 w-8 p-0 hover:bg-gray-100 flex-shrink-0 ${
+                className={`h-8 w-8 p-0 hover:bg-gray-100 flex-shrink-0 ${ 
                   isImageModeActive ? 'bg-blue-100 hover:bg-blue-200' : ''
                 }`}
                 onClick={handleImageClick}
@@ -1267,7 +1181,7 @@
                 <img 
                   src={imageIcon} 
                   alt="Generate Image" 
-                  className={`h-4 w-4 object-contain ${
+                  className={`h-4 w-4 object-contain ${ 
                     isImageModeActive ? 'opacity-100' : 'opacity-70'
                   }`}
                 />
@@ -1276,13 +1190,13 @@
                 type="button"
                 size="sm"
                 variant="ghost"
-                className={`h-8 w-8 p-0 text-muted-foreground hover:bg-accent ${
-                  isRecording ? "bg-red-100 hover:bg-red-200" : ""
+                className={`h-8 w-8 p-0 text-muted-foreground hover:bg-accent ${ 
+                  isRecording ? "bg-red-100 hover:bg-red-200" : "" 
                 }`}
                 onClick={isRecording ? stopRecording : startRecording}
               >
                 <Mic
-                  className={`h-4 w-4 text-muted-foreground ${
+                  className={`h-4 w-4 text-muted-foreground ${ 
                     isRecording ? "text-red-600 animate-pulse" : "text-gray-500"
                   }`}
                 />
@@ -1389,7 +1303,6 @@
                 onKeyDown={(e) => {
                   if (e.key === 'Enter' && editPrompt && !isEditing) {
                     e.preventDefault();
-                    // Menambahkan parameter untuk menutup dialog setelah submit
                     performImageEdit(true);
                   }
                 }}
