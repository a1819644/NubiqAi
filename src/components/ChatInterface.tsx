--- conflicted
+++ resolved
@@ -151,19 +151,15 @@
   const recordingIntervalRef = useRef<NodeJS.Timeout | null>(null);
   const abortControllerRef = useRef<AbortController | null>(null);
 
-<<<<<<< HEAD
-=======
   // Create a stable reference to avoid issues with null activeChat
   const chat = activeChat || {
     id: 'temp',
     title: 'New Chat',
     messages: [],
-    createdAt: new Date(),
-    updatedAt: new Date(),
+    createdAt: new Date(), // Should be overwritten by real chat
+    updatedAt: new Date(), // Should be overwritten by real chat
   };
 
-  // --- FIXING ---
->>>>>>> 9b9a553f
   useEffect(() => {
     messagesEndRef.current?.scrollIntoView({ behavior: "smooth" });
   }, [chat.messages]);
@@ -428,21 +424,9 @@
     const signal = controller.signal;
 
     try {
-<<<<<<< HEAD
-      const imageKeywords = ['generate', 'draw', 'create', 'image', 'gambar', 'buatkan'];
-      const containsImageKeyword = imageKeywords.some(keyword => text.toLowerCase().includes(keyword));
-      const isImagineCommand = text.trim().startsWith('/imagine');
-
-      // Only show confirmation if not skipping and conditions are met
-      if (containsImageKeyword && !isImagineCommand && !isImageModeActive && !skipConfirmation) {
-        setPendingImagePrompt(text); // SAVE REAL PROMPT FOR IMAGE MODE
-        const confirmationId = `confirm-${Date.now()}`;
-        const confirmationMessage: Message = {
-          id: confirmationId,
-=======
       // --- LOGIC CONFIRMATION IMAGE---
-  const intent = analyzeImageIntent(text);
-  const shouldHandleNaturalImage = intent.wantsImage && !intent.isImagineCommand && !isImageModeActive && !skipConfirmation;
+      const intent = analyzeImageIntent(text);
+      const shouldHandleNaturalImage = intent.wantsImage && !intent.isImagineCommand && !isImageModeActive && !skipConfirmation;
 
       if (shouldHandleNaturalImage) {
         if (intent.needsDetails) {
@@ -474,7 +458,6 @@
         const placeholderMessage: Message = {
           id: `gen-${Date.now()}`,
           content: 'Generating your image...',
->>>>>>> 9b9a553f
           role: 'assistant',
           timestamp: new Date(),
           attachments: ['__generating_image__'],
@@ -707,9 +690,6 @@
 
       // Find image file if any
       const imageFile = files.find(file => file.type.startsWith('image/'));
-      
-<<<<<<< HEAD
-=======
       // 🧠 MEMORY SYSTEM LOGGING
       console.group('🧠 Memory System - Request');
       console.log('📤 Sending to AI:', {
@@ -842,7 +822,6 @@
         console.log(`💡 Optimized context: Sending ${conversationHistory.length} recent messages + summary of ${olderMessages.length} older messages`);
       }
       
->>>>>>> 9b9a553f
       // Call the backend API with chat-scoped memory
       const response = await apiService.askAI({
         message: text,
@@ -949,97 +928,6 @@
         throw new Error('Failed to get AI response');
       }
       
-<<<<<<< HEAD
-      // If there are non-image files attached, process them using processDocument
-      const nonImageFiles = files.filter(f => !f.type.startsWith('image/'));
-      for (const file of nonImageFiles) {
-        // create placeholder
-        const placeholder: Message = {
-          id: `proc-${Date.now()}`,
-          content: `Processing file: ${file.name}`,
-          role: 'assistant',
-          timestamp: new Date(),
-          attachments: ['__processing_file__']
-        };
-
-        const withPlaceholder = {
-          ...updatedChat,
-          messages: [...updatedChat.messages, placeholder],
-        };
-
-        // Check if this request is still the active one before updating UI
-        if (abortControllerRef.current !== controller) return;
-
-        safeUpdateChat(() => withPlaceholder);
-
-        // convert file to base64
-        const buffer = await file.arrayBuffer();
-        const bytes = new Uint8Array(buffer);
-        let binary = '';
-        for (let i = 0; i < bytes.byteLength; i++) {
-          binary += String.fromCharCode(bytes[i]);
-        }
-        const base64 = btoa(binary);
-
-        try {
-          const procResp = await apiService.processDocument({ fileBase64: base64, mimeType: file.type });
-          if (procResp.success && procResp.extractedText) {
-            const resultMessage: Message = {
-              id: (Date.now() + 3).toString(),
-              content: `Extracted from ${file.name}:\n\n${procResp.extractedText}`,
-              role: 'assistant',
-              timestamp: new Date(),
-            };
-
-            const replacedMessages = withPlaceholder.messages
-              .filter(m => !(m.attachments && m.attachments.includes('__processing_file__')))
-              .concat(resultMessage);
-
-            // Check if this request is still the active one before updating UI
-            if (abortControllerRef.current !== controller) return;
-
-            safeUpdateChat((chat) => ({ ...chat, messages: replacedMessages }));
-            // If the request was aborted while we were processing, the controller would be null.
-            // We should stop here to prevent further execution.
-            if (!abortControllerRef.current) {
-              return;
-            }
-          } else {
-            throw new Error(procResp.error || 'Document processing failed');
-          }
-        } catch (err) {
-          // Check if the error is due to the request being aborted
-          if ((err as Error).name === 'AbortError') {
-            // Don't add an error message to the chat if the user cancelled it.
-            // The handleStopGeneration function will show a toast.
-            return;
-          }
-          const errorMessage = handleApiError(err);
-          // Provide a more helpful message if it's a timeout
-          let friendly = `Failed to process ${file.name}: ${errorMessage}`;
-          if (errorMessage.toLowerCase().includes('timeout') || errorMessage.toLowerCase().includes('timed out')) {
-            friendly += ' — processing timed out. Try a smaller file (under 4MB), or try again later.';
-          }
-
-          const errorMsg: Message = {
-            id: (Date.now() + 4).toString(),
-            content: friendly,
-            role: 'assistant',
-            timestamp: new Date(),
-          };
-
-          const replacedMessages = withPlaceholder.messages
-            .filter(m => !(m.attachments && m.attachments.includes('__processing_file__')))
-            .concat(errorMsg);
-
-          // Check if this request is still the active one before updating UI
-          if (abortControllerRef.current !== controller) return;
-
-          safeUpdateChat((chat) => ({ ...chat, messages: replacedMessages }));
-        }
-      }
-=======
->>>>>>> 9b9a553f
     } catch (error) {
       // Check if the error is due to the request being aborted
       // Also check our custom flag to ensure it was a user-initiated stop
@@ -1549,14 +1437,9 @@
             {chat.messages
               .filter(message => message.role !== 'system') // Hide system messages (document context)
               .map((message, messageIndex) => (
-              <div
-<<<<<<< HEAD
-                key={message.id}
-                className={`group flex ${ 
-=======
+              <div 
                 key={message.id ?? `${message.timestamp.getTime()}-${message.role}-${messageIndex}`}
                 className={`group flex ${
->>>>>>> 9b9a553f
                   message.role === "user" ? "justify-end" : "justify-start"
                 }`}
               >
@@ -1614,18 +1497,12 @@
                           )}
                           {message.attachments && message.attachments.length > 0 && editingMessageId !== message.id && (
                             <div className="mt-2 space-y-1">
-<<<<<<< HEAD
-                              {message.attachments.map((file, idx) => (
-                                <React.Fragment key={idx}>
-                                  {typeof file === 'string' && (file === '__generating_image__' || file === '__editing_image__') ? (
-=======
                               {message.attachments.map((file, idx) => {
                                 const attachmentId = getAttachmentId(message.id, message.timestamp, idx);
                                 const status = imageStatus[attachmentId] ?? 'loading';
                                 return (
                                   <React.Fragment key={`${message.id}:${idx}:${typeof file === 'string' ? file.slice(0, 24) : 'file'}`}>
-                                  {typeof file === 'string' && file === '__generating_image__' ? (
->>>>>>> 9b9a553f
+                                  {typeof file === 'string' && (file === '__generating_image__' || file === '__editing_image__') ? (
                                     <div className="w-64 h-40 bg-gray-100 rounded-md animate-pulse flex items-center justify-center">
                                       <div className="text-sm text-muted-foreground">
                                         {file === '__editing_image__' 
@@ -1633,32 +1510,7 @@
                                           : 'Generating image...'}
                                       </div>
                                     </div>
-<<<<<<< HEAD
-                                  ) : typeof file === 'string' && file.startsWith('data:image') ? (
-                                    // --- Redesigned Image Card ---
-                                    <div className="bg-muted/50 rounded-xl border border-border/20 shadow-sm overflow-hidden w-full max-w-md">
-                                      {/* Image Preview */}
-                                      <div className="bg-muted p-2">
-                                        <img
-                                          src={file}
-                                          alt={message.content || `generated-${idx}`}
-                                          className="w-full h-auto object-contain rounded-lg cursor-pointer transition-opacity hover:opacity-90"
-                                          onClick={() => openImageViewer(file, message.content)}
-                                        />
-                                      </div>
-                                      {/* Prompt and Actions */}
-                                      <div className="p-4 pt-2">
-                                        <p className="text-sm text-muted-foreground line-clamp-2 mb-3">{message.content}</p>
-                                        <div className="flex items-center justify-end gap-2">
-                                          <Button size="sm" variant="outline" className="h-8" onClick={() => openImageViewer(file, message.content)}>
-                                            <Eye className="mr-1.5 h-4 w-4" /> Open
-                                          </Button>
-                                          <Button size="sm" variant="outline" className="h-8" onClick={() => downloadImage(file)}>
-                                            <Download className="mr-1.5 h-4 w-4" /> Download
-                                          </Button>
-                                        </div>
-=======
-                                  ) : typeof file === 'string' && (file.startsWith('data:image') || file.startsWith('https://firebasestorage.googleapis.com') || file.includes('.firebasestorage.app')) ? (
+                                  ) : typeof file === 'string' && (file.startsWith('data:image') || file.startsWith('https://firebasestorage.googleapis.com') || file.startsWith('https://storage.googleapis.com') || file.includes('.firebasestorage.app') || file.includes('/o/')) ? (
                                     <div className="flex flex-col gap-2">
                                       {status === 'error' ? (
                                         <div className="w-64 h-40 bg-gray-100 border border-dashed border-border rounded-md flex flex-col items-center justify-center gap-2 text-center p-4">
@@ -1692,7 +1544,6 @@
                                             Retry load
                                           </Button>
                                         )}
->>>>>>> 9b9a553f
                                       </div>
                                     </div>
                                   ) : (
