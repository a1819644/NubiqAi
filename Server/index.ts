--- conflicted
+++ resolved
@@ -87,18 +87,17 @@
   try {
     const url = new URL(origin);
     const hostname = url.hostname;
-
+    
     // Allow localhost and 127.0.0.1
-    if (hostname === "localhost" || hostname === "127.0.0.1") {
+    if (hostname === 'localhost' || hostname === '127.0.0.1') {
       return true;
     }
-
+    
     // Allow private IP ranges: 10.x.x.x, 192.168.x.x, 172.16-31.x.x
     if (/^10\.\d{1,3}\.\d{1,3}\.\d{1,3}$/.test(hostname)) return true;
     if (/^192\.168\.\d{1,3}\.\d{1,3}$/.test(hostname)) return true;
-    if (/^172\.(1[6-9]|2\d|3[0-1])\.\d{1,3}\.\d{1,3}$/.test(hostname))
-      return true;
-
+    if (/^172\.(1[6-9]|2\d|3[0-1])\.\d{1,3}\.\d{1,3}$/.test(hostname)) return true;
+    
     return false;
   } catch {
     return false;
@@ -282,10 +281,7 @@
 
 // Unified generation helper using Vertex first, then Google as fallback
 type GenResult = { parts: any[]; raw: any; usage?: any };
-async function generateContent(args: {
-  model: string;
-  contents: any[];
-}): Promise<GenResult> {
+async function generateContent(args: { model: string; contents: any[] }): Promise<GenResult> {
   const { model, contents } = args;
   // Try Vertex first
   if (vertex) {
@@ -300,11 +296,7 @@
             parts: contents.map((t) => ({ text: String(t) })),
           },
         ];
-      } else if (
-        contents[0] &&
-        typeof contents[0] === "object" &&
-        "parts" in contents[0]
-      ) {
+      } else if (contents[0] && typeof contents[0] === "object" && "parts" in contents[0]) {
         vContents = [
           {
             role: "user",
@@ -315,24 +307,17 @@
         vContents = contents as any[];
       }
       const resp: any = await gm.generateContent({ contents: vContents });
-      const parts: any[] =
-        resp?.response?.candidates?.[0]?.content?.parts ?? [];
+      const parts: any[] = resp?.response?.candidates?.[0]?.content?.parts ?? [];
       const usage = resp?.response?.usageMetadata;
       return { parts, raw: resp, usage };
     } catch (err) {
-      console.warn(
-        "Vertex generateContent failed, will try Google fallback:",
-        err
-      );
+      console.warn("Vertex generateContent failed, will try Google fallback:", err);
     }
   }
 
   // Fallback: Google AI Studio client
   if (ai) {
-    const resp: any = await (ai as any).models.generateContent({
-      model,
-      contents,
-    });
+    const resp: any = await (ai as any).models.generateContent({ model, contents });
     const parts: any[] = resp?.candidates?.[0]?.content?.parts ?? [];
     const usage = resp?.usageMetadata;
     return { parts, raw: resp, usage };
@@ -429,18 +414,14 @@
     if (inFlightChatRequests.has(inFlightKey)) {
       return res.status(409).json({
         success: false,
-        error:
-          "Another request is already processing for this chat. Please wait for it to finish.",
+        error: "Another request is already processing for this chat. Please wait for it to finish.",
       });
     }
     // Set a TTL to avoid stale locks (e.g., 2 minutes)
-    const ttl = setTimeout(
-      () => {
-        inFlightChatRequests.delete(inFlightKey);
-        console.warn(`⏱️ Cleared stale lock for ${inFlightKey}`);
-      },
-      2 * 60 * 1000
-    );
+    const ttl = setTimeout(() => {
+      inFlightChatRequests.delete(inFlightKey);
+      console.warn(`⏱️ Cleared stale lock for ${inFlightKey}`);
+    }, 2 * 60 * 1000);
     inFlightChatRequests.set(inFlightKey, ttl);
 
     // �🔒 Validate prompt
@@ -593,259 +574,12 @@
       );
       console.log(`🎯 Memory strategy selected: ${memoryStrategy}`);
 
+      let strategy: "full" | "profile-only" | "skip" = "profile-only";
+
       if (memoryStrategy === "none") {
-        console.log("⏭️ Skipping memory - simple greeting/acknowledgment");
-      } else if (memoryStrategy === "profile-only") {
-        // Lightweight: Only use user profile (no expensive searches)
-        console.log(
-          "👤 Using profile-only memory (lightweight) for user:",
-          effectiveUserId
-        );
-        try {
-          // ⚡ OPTIMIZATION: Check cache first
-          let profileContextCached = profileCache.get(effectiveUserId);
-          let profileContext: string | null = null;
-
-          if (profileContextCached === undefined) {
-            // Cache miss - fetch from service
-            console.log("📥 Profile cache miss - fetching from service");
-            profileContext =
-              userProfileService.generateProfileContext(effectiveUserId);
-            // Cache the profile object for future use
-            const profile = userProfileService.getUserProfile(effectiveUserId);
-            profileCache.set(effectiveUserId, profile);
-          } else {
-            console.log("⚡ Profile cache hit - instant retrieval!");
-            // Generate context from cached profile
-            profileContext = profileContextCached
-              ? userProfileService.generateProfileContext(effectiveUserId)
-              : null;
-          }
-
-          if (profileContext) {
-            enhancedPrompt = `SYSTEM: You are NubiqAI ✨ - an intelligent assistant with persistent memory.
-
-⚠️ CRITICAL: NEVER use # ## ### or * symbols in your response!
-
-🎯 CORRECT FORMAT:
-Write naturally with emojis at the start of sections
-Use 1️⃣ 2️⃣ 3️⃣ for numbered lists
-Use ✅ for list items, NOT asterisks
-Add blank lines between topics
-
-${"=".repeat(60)}
-👤 USER PROFILE:
-${profileContext}
-${"=".repeat(60)}
-
-💬 CURRENT USER QUESTION:
-${prompt}
-
-🎨 Respond using ONLY emojis and natural text. NO markdown symbols!`;
-
-            console.log("✅ Enhanced prompt with user profile context");
-          } else {
-            console.log("❌ No user profile found for", effectiveUserId);
-          }
-        } catch (error) {
-          console.warn("⚠️ Profile lookup failed:", error);
-        }
+        strategy = "skip";
       } else if (memoryStrategy === "search") {
-        // Full search: Use hybrid memory (local + Pinecone + profile)
-        try {
-          const hybridMemoryService = getHybridMemoryService();
-          console.log(
-            `🧠 Using full hybrid memory search for user: ${effectiveUserId}${effectiveChatId ? `, chat: ${effectiveChatId}` : ""}`
-          );
-
-          const memoryResult = await hybridMemoryService.searchMemory(
-            effectiveUserId,
-            prompt,
-            effectiveChatId,
-            effectiveMessageCount,
-            {
-              maxLocalResults: 3,
-              maxLongTermResults: 1, // ⚡ OPTIMIZED: Reduced from 2 to 1 (saves 100-200ms)
-              localWeight: 0.8,
-              threshold: 0.35, // ⚡ OPTIMIZED: Slightly higher threshold (faster, more relevant)
-              skipPineconeIfLocalFound: true,
-              minLocalResultsForSkip: 2,
-            }
-          );
-
-          console.log(
-            `🧠 Memory search results - Type: ${memoryResult.type}, Local: ${memoryResult.resultCount.local}, Long-term: ${memoryResult.resultCount.longTerm}`
-          );
-
-          if (memoryResult.optimization?.skippedPinecone) {
-            console.log(
-              `💰 Cost optimization: ${memoryResult.optimization.reason}`
-            );
-          }
-
-          if (
-            memoryResult.combinedContext &&
-            memoryResult.combinedContext !==
-              "No relevant conversation history found."
-          ) {
-            // 🔎 NEW: Build a compact rolling summary to lead the context
-            let rollingSummarySection = '';
-            try {
-              const roll = await buildRollingSummary(effectiveUserId, effectiveChatId);
-              if (roll) {
-                const facts = roll.keyFacts.map((f) => `• ${f}`).join("\n");
-                rollingSummarySection = `${"=".repeat(60)}\n🧾 ROLLING SUMMARY\n${"=".repeat(60)}\n\n${roll.summary}\n\nKEY FACTS:\n${facts}\n`;
-              }
-            } catch (e) {
-              console.warn('⚠️ Rolling summary generation failed (non-fatal):', e);
-            }
-
-            enhancedPrompt = `SYSTEM: You are NubiqAI ✨ - an intelligent, helpful assistant with persistent memory and excellent communication skills.
-
-⚠️ CRITICAL FORMATTING RULES - READ CAREFULLY:
-
-🚫 NEVER EVER USE THESE SYMBOLS:
-DO NOT use # or ## or ### for headers
-DO NOT use * or ** for bold or bullets  
-DO NOT use - for lists
-DO NOT use markdown syntax at all
-These symbols make responses look technical and ugly!
-
-✅ INSTEAD USE THIS FORMAT:
-
-For lists, write like this:
-"🎯 Main Topic
-
-✅ First point - explanation here
-✅ Second point - explanation here  
-✅ Third point - explanation here"
-
-For sections, write like this:
-"💡 Important Information
-
-Here is the explanation in natural sentences. Use emojis to mark important points ✅ or warnings ⚠️ within the text itself.
-
-🚀 Next Section
-
-More content here with emojis naturally integrated into the text flow."
-
-For steps, write like this:
-"🎯 How to Do Something
-
-1️⃣ First do this - clear explanation
-2️⃣ Then do this - more details
-3️⃣ Finally do this - wrap up"
-
-🎯 YOUR CORE CAPABILITIES:
-🧠 Access to conversation history and user profile information
-💭 Remember past conversations and reference them naturally
-📝 Provide well-structured, visually appealing responses
-🤝 Confident, friendly, and professional communication
-🎨 Creative use of emojis for better readability
-
-💬 WRITING STYLE:
-Write in natural, flowing sentences
-Use emojis at the START of new ideas, not as bullets
-Add blank lines between different topics
-Keep paragraphs short (2-3 sentences)
-Be warm, friendly, and conversational 😊
-
-🎭 EMOJI USAGE (use strategically):
-Sections: �, �, ⚡, �, �, �, 🌟
-Lists: ✅, ▶️, �, ⭐
-Steps: 1️⃣, 2️⃣, 3️⃣, 4️⃣, 5️⃣
-Important: ⚠️, 🔥, �, 🎯
-Tips: 💡, 🎓, ⭐
-Positive: ✅, 🎉, �, �
-Questions: ❓, 🤔, �
-
-🚫 ABSOLUTELY FORBIDDEN:
-### Headers like this
-** Bold like this **
-* Bullet points like this
-- List items like this
-Any markdown syntax
-
-✅ CORRECT EXAMPLES:
-
-Example 1:
-"Hey there! 👋
-
-🎯 Coffee Making Guide
-
-Making great coffee is easy! Let me show you three popular methods.
-
-☕ Drip Coffee Machine
-
-1️⃣ Add filter to the basket
-2️⃣ Add 2 tablespoons of ground coffee per 6 ounces of water
-3️⃣ Pour cold water into the reservoir
-4️⃣ Turn it on and wait for the magic! ✨
-
-🇫🇷 French Press
-
-1️⃣ Add coarse-ground coffee to the press
-2️⃣ Pour hot water (around 200°F)
-3️⃣ Let it steep for 4 minutes
-4️⃣ Press down slowly and pour
-
-💡 Pro Tip: Always use fresh, cold filtered water for the best taste!
-
-Which method sounds good to you? 😊"
-
-Example 2:
-"🎯 Five Productivity Tips
-
-Here are some game-changing strategies:
-
-1️⃣ Time Blocking
-Schedule specific tasks in your calendar. This keeps you focused and prevents multitasking chaos!
-
-2️⃣ Pomodoro Technique  
-Work for 25 minutes, then take a 5-minute break. Your brain will thank you! ⏰
-
-3️⃣ Single-Tasking
-Focus on ONE thing at a time. Studies show multitasking kills productivity by 40%!
-
-4️⃣ Morning Routine
-Tackle your hardest task first thing. Your willpower is strongest in the AM! 🌅
-
-5️⃣ Regular Breaks
-Step away every hour. Movement and fresh air reset your mind.
-
-Which tip will you try first? 🚀"
-
-❌ WRONG EXAMPLES (NEVER DO THIS):
-
-### This is wrong - no hashtags!
-** This is wrong - no asterisks! **
-* This is wrong - no bullet symbols!
-- This is wrong - no dashes!
-
-${"=".repeat(60)}
-🧠 CONVERSATION HISTORY & USER PROFILE:
-${rollingSummarySection}${memoryResult.combinedContext}
-${"=".repeat(60)}
-
-💬 CURRENT USER QUESTION:
-${prompt}
-
-🎨 NOW RESPOND: Use the correct format shown above. Natural language with emojis. NO # or * symbols. Make it visually beautiful and easy to read!`;
-
-            console.log(
-              `✅ Enhanced prompt with ${memoryResult.type} memory context + structured response instructions`
-            );
-          } else {
-            console.log(
-              `❌ No relevant memory context found for user ${effectiveUserId}`
-            );
-          }
-        } catch (memoryError) {
-          console.warn(
-            "⚠️ Hybrid memory search failed, proceeding without memory context:",
-            memoryError
-          );
-        }
+        strategy = "full";
       } else if (memoryStrategy === "cache" && effectiveChatId) {
         // Try to use cached context first
         const cachedTurns = recentContextCache.get(
@@ -868,10 +602,279 @@
             )
             .join("\n\n");
 
-          enhancedPrompt = `SYSTEM: You are NubiqAI ✨\n\nRECENT CONVERSATION:\n${contextText}\n\nUSER QUESTION:\n${prompt}\n\nRespond naturally.`;
+          enhancedPrompt = `SYSTEM: You are NubiqAI ✨
+
+RECENT CONVERSATION:
+${contextText}
+
+USER QUESTION:
+${prompt}
+
+Respond naturally.`;
+
+          strategy = "skip"; // Skip full memory search
         } else {
-          // Fallback if cache is empty - could potentially run profile-only here
-          console.log("ℹ️ Cache was empty, proceeding without memory.");
+          strategy = "profile-only"; // Fall back to profile
+        }
+      }
+
+      const originalStrategy = determineSearchStrategy(
+        prompt,
+        effectiveMessageCount || 0
+      );
+
+      if (strategy === "skip") {
+        console.log("⏭️ Skipping memory - simple greeting/acknowledgment");
+      } else if (strategy === "profile-only") {
+        // Lightweight: Only use user profile (no expensive searches)
+        console.log(
+          "👤 Using profile-only memory (lightweight) for user:",
+          effectiveUserId
+        );
+        try {
+          // ⚡ OPTIMIZATION: Check cache first
+          let profileContextCached = profileCache.get(effectiveUserId);
+          let profileContext: string | null = null;
+
+          if (profileContextCached === undefined) {
+            // Cache miss - fetch from service
+            console.log("📥 Profile cache miss - fetching from service");
+            profileContext =
+              userProfileService.generateProfileContext(effectiveUserId);
+            // Cache the profile object for future use
+            const profile = userProfileService.getUserProfile(effectiveUserId);
+            profileCache.set(effectiveUserId, profile);
+          } else {
+            console.log("⚡ Profile cache hit - instant retrieval!");
+            // Generate context from cached profile
+            profileContext = profileContextCached
+              ? userProfileService.generateProfileContext(effectiveUserId)
+              : null;
+          }
+
+          if (profileContext) {
+            enhancedPrompt = `SYSTEM: You are NubiqAI ✨ - an intelligent assistant with persistent memory.
+
+⚠️ CRITICAL: NEVER use # ## ### or * symbols in your response!
+
+🎯 CORRECT FORMAT:
+Write naturally with emojis at the start of sections
+Use 1️⃣ 2️⃣ 3️⃣ for numbered lists
+Use ✅ for list items, NOT asterisks
+Add blank lines between topics
+
+${"=".repeat(60)}
+👤 USER PROFILE:
+${profileContext}
+${"=".repeat(60)}
+
+💬 CURRENT USER QUESTION:
+${prompt}
+
+🎨 Respond using ONLY emojis and natural text. NO markdown symbols!`;
+
+            console.log("✅ Enhanced prompt with user profile context");
+          } else {
+            console.log("❌ No user profile found for", effectiveUserId);
+          }
+        } catch (error) {
+          console.warn("⚠️ Profile lookup failed:", error);
+        }
+      } else {
+        // Full search: Use hybrid memory (local + Pinecone + profile)
+        try {
+          const hybridMemoryService = getHybridMemoryService();
+          console.log(
+            `🧠 Using full hybrid memory search for user: ${effectiveUserId}${effectiveChatId ? `, chat: ${effectiveChatId}` : ""}`
+          );
+
+          const memoryResult = await hybridMemoryService.searchMemory(
+            effectiveUserId,
+            prompt,
+            effectiveChatId,
+            effectiveMessageCount,
+            {
+              maxLocalResults: 3,
+              maxLongTermResults: 1, // ⚡ OPTIMIZED: Reduced from 2 to 1 (saves 100-200ms)
+              localWeight: 0.8,
+              threshold: 0.35, // ⚡ OPTIMIZED: Slightly higher threshold (faster, more relevant)
+              skipPineconeIfLocalFound: true,
+              minLocalResultsForSkip: 2,
+            }
+          );
+
+          console.log(
+            `🧠 Memory search results - Type: ${memoryResult.type}, Local: ${memoryResult.resultCount.local}, Long-term: ${memoryResult.resultCount.longTerm}`
+          );
+
+          if (memoryResult.optimization?.skippedPinecone) {
+            console.log(
+              `💰 Cost optimization: ${memoryResult.optimization.reason}`
+            );
+          }
+
+          if (
+            memoryResult.combinedContext &&
+            memoryResult.combinedContext !==
+              "No relevant conversation history found."
+          ) {
+            // 🔎 NEW: Build a compact rolling summary to lead the context
+            let rollingSummarySection = '';
+            try {
+              const roll = await buildRollingSummary(effectiveUserId, effectiveChatId);
+              if (roll) {
+                const facts = roll.keyFacts.map((f) => `• ${f}`).join("\n");
+                rollingSummarySection = `${"=".repeat(60)}\n🧾 ROLLING SUMMARY\n${"=".repeat(60)}\n\n${roll.summary}\n\nKEY FACTS:\n${facts}\n`;
+              }
+            } catch (e) {
+              console.warn('⚠️ Rolling summary generation failed (non-fatal):', e);
+            }
+
+            enhancedPrompt = `SYSTEM: You are NubiqAI ✨ - an intelligent, helpful assistant with persistent memory and excellent communication skills.
+
+⚠️ CRITICAL FORMATTING RULES - READ CAREFULLY:
+
+🚫 NEVER EVER USE THESE SYMBOLS:
+DO NOT use # or ## or ### for headers
+DO NOT use * or ** for bold or bullets  
+DO NOT use - for lists
+DO NOT use markdown syntax at all
+These symbols make responses look technical and ugly!
+
+✅ INSTEAD USE THIS FORMAT:
+
+For lists, write like this:
+"🎯 Main Topic
+
+✅ First point - explanation here
+✅ Second point - explanation here  
+✅ Third point - explanation here"
+
+For sections, write like this:
+"💡 Important Information
+
+Here is the explanation in natural sentences. Use emojis to mark important points ✅ or warnings ⚠️ within the text itself.
+
+🚀 Next Section
+
+More content here with emojis naturally integrated into the text flow."
+
+For steps, write like this:
+"🎯 How to Do Something
+
+1️⃣ First do this - clear explanation
+2️⃣ Then do this - more details
+3️⃣ Finally do this - wrap up"
+
+🎯 YOUR CORE CAPABILITIES:
+🧠 Access to conversation history and user profile information
+💭 Remember past conversations and reference them naturally
+📝 Provide well-structured, visually appealing responses
+🤝 Confident, friendly, and professional communication
+🎨 Creative use of emojis for better readability
+
+💬 WRITING STYLE:
+Write in natural, flowing sentences
+Use emojis at the START of new ideas, not as bullets
+Add blank lines between different topics
+Keep paragraphs short (2-3 sentences)
+Be warm, friendly, and conversational 😊
+
+🎭 EMOJI USAGE (use strategically):
+Sections: �, �, ⚡, �, �, �, 🌟
+Lists: ✅, ▶️, �, ⭐
+Steps: 1️⃣, 2️⃣, 3️⃣, 4️⃣, 5️⃣
+Important: ⚠️, 🔥, �, 🎯
+Tips: 💡, 🎓, ⭐
+Positive: ✅, 🎉, �, �
+Questions: ❓, 🤔, �
+
+🚫 ABSOLUTELY FORBIDDEN:
+### Headers like this
+** Bold like this **
+* Bullet points like this
+- List items like this
+Any markdown syntax
+
+✅ CORRECT EXAMPLES:
+
+Example 1:
+"Hey there! 👋
+
+🎯 Coffee Making Guide
+
+Making great coffee is easy! Let me show you three popular methods.
+
+☕ Drip Coffee Machine
+
+1️⃣ Add filter to the basket
+2️⃣ Add 2 tablespoons of ground coffee per 6 ounces of water
+3️⃣ Pour cold water into the reservoir
+4️⃣ Turn it on and wait for the magic! ✨
+
+🇫🇷 French Press
+
+1️⃣ Add coarse-ground coffee to the press
+2️⃣ Pour hot water (around 200°F)
+3️⃣ Let it steep for 4 minutes
+4️⃣ Press down slowly and pour
+
+💡 Pro Tip: Always use fresh, cold filtered water for the best taste!
+
+Which method sounds good to you? 😊"
+
+Example 2:
+"🎯 Five Productivity Tips
+
+Here are some game-changing strategies:
+
+1️⃣ Time Blocking
+Schedule specific tasks in your calendar. This keeps you focused and prevents multitasking chaos!
+
+2️⃣ Pomodoro Technique  
+Work for 25 minutes, then take a 5-minute break. Your brain will thank you! ⏰
+
+3️⃣ Single-Tasking
+Focus on ONE thing at a time. Studies show multitasking kills productivity by 40%!
+
+4️⃣ Morning Routine
+Tackle your hardest task first thing. Your willpower is strongest in the AM! 🌅
+
+5️⃣ Regular Breaks
+Step away every hour. Movement and fresh air reset your mind.
+
+Which tip will you try first? 🚀"
+
+❌ WRONG EXAMPLES (NEVER DO THIS):
+
+### This is wrong - no hashtags!
+** This is wrong - no asterisks! **
+* This is wrong - no bullet symbols!
+- This is wrong - no dashes!
+
+${"=".repeat(60)}
+🧠 CONVERSATION HISTORY & USER PROFILE:
+${rollingSummarySection}${memoryResult.combinedContext}
+${"=".repeat(60)}
+
+💬 CURRENT USER QUESTION:
+${prompt}
+
+🎨 NOW RESPOND: Use the correct format shown above. Natural language with emojis. NO # or * symbols. Make it visually beautiful and easy to read!`;
+
+            console.log(
+              `✅ Enhanced prompt with ${memoryResult.type} memory context + structured response instructions`
+            );
+          } else {
+            console.log(
+              `❌ No relevant memory context found for user ${effectiveUserId}`
+            );
+          }
+        } catch (memoryError) {
+          console.warn(
+            "⚠️ Hybrid memory search failed, proceeding without memory context:",
+            memoryError
+          );
         }
       }
     }
@@ -883,9 +886,9 @@
         .join("\n\n");
 
       // Add summary of older messages if provided
-      const summarySection = conversationSummary
+      const summarySection = conversationSummary 
         ? `\n\n📚 OLDER MESSAGES CONTEXT:\n${conversationSummary}\n${"=".repeat(60)}\n\n`
-        : "";
+        : '';
 
       enhancedPrompt = `${summarySection}RECENT CONVERSATION (LAST ${conversationHistory.length} MESSAGES):
 ${"=".repeat(60)}
@@ -894,10 +897,10 @@
 
 ${enhancedPrompt}
 
-Remember: The conversation above is from the CURRENT chat session. ${conversationSummary ? "Earlier messages are summarized above for context. " : ""}Use it to maintain context and continuity in your responses.`;
+Remember: The conversation above is from the CURRENT chat session. ${conversationSummary ? 'Earlier messages are summarized above for context. ' : ''}Use it to maintain context and continuity in your responses.`;
 
       console.log(
-        `💬 Added ${conversationHistory.length} recent messages${conversationSummary ? " + older message summary" : ""} from current conversation for context`
+        `💬 Added ${conversationHistory.length} recent messages${conversationSummary ? ' + older message summary' : ''} from current conversation for context`
       );
     } else if (!enhancedPrompt.includes("SYSTEM:")) {
       // If no memory context and no conversation history, add base structured prompt
@@ -1428,33 +1431,14 @@
         promptLower.includes(kw)
       );
       const hasSpecificDescriptor =
-        /\b(of|with|that has|showing|featuring|depicting)\b/i.test(promptLower);
-
-      // New logic: Check for descriptive nouns/adjectives beyond the keywords
-      const descriptiveWords = promptLower
-        .split(/\s+/)
-        .filter((word: string) => {
-          // Simple check: is it a common image keyword or a stop word?
-          const isKeyword = genericImageKeywords.some((kw) =>
-            kw.includes(word)
-          );
-          const isStopWord = [
-            "a",
-            "an",
-            "the",
-            "me",
-            "for",
-            "and",
-            "in",
-          ].includes(word);
-          return !isKeyword && !isStopWord;
-        });
+        promptLower.includes(" of a ") ||
+        promptLower.includes(" with a ") ||
+        promptLower.includes(" that has ");
 
       const isGenericRequest =
         (hasGenericKeyword || hasContinuationWord) &&
         prompt.length < 50 &&
-        !hasSpecificDescriptor &&
-        descriptiveWords.length < 2; // If there are 2 or more descriptive words, it's likely specific
+        !hasSpecificDescriptor;
 
       // If generic request and we have chat history, add conversation context
       if (isGenericRequest && effectiveUserId) {
@@ -1593,16 +1577,10 @@
         }
       }
 
-<<<<<<< HEAD
-      const parts: any[] = (response as any)?.parts ?? [];
-      let imageBase64: string | null = null;
-      let imageUri: string | null = null;
-=======
   const parts: any[] = (response as any)?.parts ?? [];
   let imageBase64: string | null = null;
   let imageUri: string | null = null;
       let imageLocalUri: string | null = null;
->>>>>>> 54de8d2a
       let altText: string | null = null;
 
       console.log(`📦 Received ${parts.length} parts from Gemini`);
@@ -1633,25 +1611,6 @@
         );
       } else if (imageUri) {
         console.log(`✅ Image generated successfully - URI: ${imageUri}`);
-<<<<<<< HEAD
-        // Attempt to download the URI to base64 immediately so the client can render it
-        try {
-          console.log(
-            "📥 Downloading image from URI to base64 for immediate display..."
-          );
-          const resp = await fetch(imageUri);
-          if (resp.ok) {
-            const arrayBuf = await resp.arrayBuffer();
-            const buffer = Buffer.from(arrayBuf);
-            imageBase64 = buffer.toString("base64");
-            console.log(
-              `✅ Converted URI image to base64 (${imageBase64.length} chars)`
-            );
-          } else {
-            console.warn(
-              `⚠️ Failed to fetch image URI (status ${resp.status}) - will return URI only`
-            );
-=======
         // ⚡ Speed optimization: return URI immediately; optional inline base64 behind flag
         if (process.env.INLINE_IMAGE_BASE64 === 'true') {
           try {
@@ -1667,7 +1626,6 @@
             }
           } catch (e) {
             console.warn("⚠️ Could not convert image URI to base64 (opt-in)", e);
->>>>>>> 54de8d2a
           }
         }
       } else {
@@ -1727,15 +1685,13 @@
               );
             } else if (imageUri) {
               // Fallback: try downloading the URI and uploading it
-              console.log(
-                "📤 Attempting to download URI and upload to Firebase Storage..."
-              );
+              console.log("📤 Attempting to download URI and upload to Firebase Storage...");
               try {
                 const resp = await fetch(imageUri);
                 if (resp.ok) {
                   const arrayBuf = await resp.arrayBuffer();
                   const buffer = Buffer.from(arrayBuf);
-                  const b64 = buffer.toString("base64");
+                  const b64 = buffer.toString('base64');
                   firebaseImageUrl = await firebaseStorageService.uploadImage(
                     effectiveUserId,
                     effectiveChatId || "default",
@@ -1743,16 +1699,11 @@
                     prompt
                   );
                 } else {
-                  console.warn(
-                    `⚠️ Failed to fetch image URI for upload (status ${resp.status}). Storing URI as-is.`
-                  );
+                  console.warn(`⚠️ Failed to fetch image URI for upload (status ${resp.status}). Storing URI as-is.`);
                   firebaseImageUrl = imageUri;
                 }
               } catch (err) {
-                console.warn(
-                  "⚠️ Error downloading URI for upload, storing URI as-is:",
-                  err
-                );
+                console.warn("⚠️ Error downloading URI for upload, storing URI as-is:", err);
                 firebaseImageUrl = imageUri;
               }
             } else {
@@ -1796,8 +1747,7 @@
         raw: response,
         metadata: {
           tokens: (response as any)?.usage?.totalTokenCount || 0,
-          candidatesTokenCount:
-            (response as any)?.usage?.candidatesTokenCount || 0,
+          candidatesTokenCount: (response as any)?.usage?.candidatesTokenCount || 0,
           promptTokenCount: (response as any)?.usage?.promptTokenCount || 0,
         },
       });
@@ -1809,12 +1759,6 @@
 
     // Normal text response
     const startTime = Date.now();
-<<<<<<< HEAD
-    const response = await generateContent({
-      model: textModel,
-      contents: [enhancedPrompt],
-    });
-=======
     let response;
     
     // If we have image context, include the actual image in the request for visual analysis
@@ -1836,7 +1780,6 @@
       response = await generateContent({ model: textModel, contents: [enhancedPrompt] });
     }
     
->>>>>>> 54de8d2a
     const duration = (Date.now() - startTime) / 1000; // Convert to seconds
     const parts = (response as any)?.parts ?? [];
     const text = parts.map((p: any) => p.text ?? "").join("");
@@ -1848,14 +1791,13 @@
     // ═══════════════════════════════════════════════════════════════════════
     // 🚀 CRITICAL: Send response to user FIRST (don't make them wait!)
     // ═══════════════════════════════════════════════════════════════════════
-    const jsonResponse = {
-      success: true,
-      text,
+    const jsonResponse = { 
+      success: true, 
+      text, 
       raw: response,
       metadata: {
         tokens: (response as any)?.usage?.totalTokenCount || 0,
-        candidatesTokenCount:
-          (response as any)?.usage?.candidatesTokenCount || 0,
+        candidatesTokenCount: (response as any)?.usage?.candidatesTokenCount || 0,
         promptTokenCount: (response as any)?.usage?.promptTokenCount || 0,
         duration: parseFloat(duration.toFixed(2)),
       },
@@ -1941,7 +1883,9 @@
   rateLimitMiddleware("general"),
   async (req, res) => {
     if (!vertex && !ai)
-      return res.status(500).json({ error: "AI client not initialized" });
+      return res
+        .status(500)
+        .json({ error: "AI client not initialized" });
 
     try {
       const {
@@ -1956,41 +1900,25 @@
       if (prompt) {
         const promptValidation = SecurityValidator.validatePrompt(prompt);
         if (!promptValidation.valid) {
-          logSecurityEvent("Invalid document processing prompt", {
-            userId,
-            error: promptValidation.error,
-          });
-          return res
-            .status(400)
-            .json({ error: promptValidation.error || "Invalid prompt format" });
+          logSecurityEvent("Invalid document processing prompt", { userId, error: promptValidation.error });
+          return res.status(400).json({ error: promptValidation.error || "Invalid prompt format" });
         }
       }
 
       if (userId) {
         const userIdValidation = SecurityValidator.validateUserId(userId);
         if (!userIdValidation.valid) {
-          logSecurityEvent("Invalid userId in document processing", {
-            userId,
-            error: userIdValidation.error,
-          });
-          return res.status(400).json({
-            error: userIdValidation.error || "Invalid user ID format",
-          });
+          logSecurityEvent("Invalid userId in document processing", { userId, error: userIdValidation.error });
+          return res.status(400).json({ error: userIdValidation.error || "Invalid user ID format" });
         }
       }
 
       // Validate base64 document size if provided (10MB limit)
       if (fileBase64) {
-        const base64Validation =
-          SecurityValidator.validateBase64Image(fileBase64);
+        const base64Validation = SecurityValidator.validateBase64Image(fileBase64);
         if (!base64Validation.valid) {
-          logSecurityEvent("Document base64 validation failed", {
-            userId,
-            error: base64Validation.error,
-          });
-          return res.status(400).json({
-            error: base64Validation.error || "Document size exceeds 10MB limit",
-          });
+          logSecurityEvent("Document base64 validation failed", { userId, error: base64Validation.error });
+          return res.status(400).json({ error: base64Validation.error || "Document size exceeds 10MB limit" });
         }
       }
 
@@ -2026,11 +1954,9 @@
         ".txt": "text/plain",
         ".md": "text/markdown",
         ".pdf": "application/pdf",
-        ".docx":
-          "application/vnd.openxmlformats-officedocument.wordprocessingml.document",
+        ".docx": "application/vnd.openxmlformats-officedocument.wordprocessingml.document",
         ".doc": "application/msword",
-        ".xlsx":
-          "application/vnd.openxmlformats-officedocument.spreadsheetml.sheet",
+        ".xlsx": "application/vnd.openxmlformats-officedocument.spreadsheetml.sheet",
         ".csv": "text/csv",
         ".json": "application/json",
       };
@@ -2042,9 +1968,7 @@
         const buffer = fs.readFileSync(filePath);
         base64Data = buffer.toString("base64");
         if (!clientMime) {
-          const ext = filePath
-            .substring(filePath.lastIndexOf("."))
-            .toLowerCase();
+          const ext = filePath.substring(filePath.lastIndexOf('.')).toLowerCase();
           mimeType = SUPPORTED_EXTENSIONS[ext] || "application/pdf";
         }
       } else {
@@ -2055,16 +1979,15 @@
 
       // Check if file type is supported
       if (!SUPPORTED_MIME_TYPES.includes(mimeType)) {
-        const fileExtension =
-          Object.keys(SUPPORTED_EXTENSIONS).find(
-            (ext) => SUPPORTED_EXTENSIONS[ext] === mimeType
-          ) || "this file type";
-
+        const fileExtension = Object.keys(SUPPORTED_EXTENSIONS).find(
+          ext => SUPPORTED_EXTENSIONS[ext] === mimeType
+        ) || "this file type";
+        
         console.warn(`Unsupported file type attempted: ${mimeType}`);
-        return res.status(400).json({
-          success: false,
+        return res.status(400).json({ 
+          success: false, 
           error: `We don't have the capability to process ${fileExtension} files yet. Supported formats: PDF, DOCX, DOC, TXT, MD, CSV, JSON, XLSX`,
-          unsupportedType: mimeType,
+          unsupportedType: mimeType
         });
       }
 
@@ -2079,7 +2002,7 @@
       }
 
       // Use Gemini for document processing
-      const DOC_MODEL = "gemini-2.5-flash";
+  const DOC_MODEL = "gemini-2.5-flash";
       const defaultPrompt =
         "Extract all text content from this document. Provide a clean, well-formatted extraction of the text.";
       const userPrompt =
@@ -2090,61 +2013,42 @@
       let extractedText = "";
 
       // Fast-path 1: Plain text files can be returned directly
-      if (
-        mimeType === "text/plain" ||
-        mimeType === "text/markdown" ||
-        mimeType === "application/json" ||
-        mimeType === "text/csv"
-      ) {
+      if (mimeType === "text/plain" || mimeType === "text/markdown" || mimeType === "application/json" || mimeType === "text/csv") {
         try {
           // Clean base64 data - remove any whitespace/newlines that might cause decoding issues
-          const cleanedBase64 = base64Data.replace(/[\r\n\s]/g, "");
+          const cleanedBase64 = base64Data.replace(/[\r\n\s]/g, '');
           const textContent = Buffer.from(cleanedBase64, "base64").toString(
             "utf8"
           );
           extractedText = textContent;
-          console.log(
-            `✅ Direct text extraction successful (${mimeType}), length: ${extractedText.length}`
-          );
+          console.log(`✅ Direct text extraction successful (${mimeType}), length: ${extractedText.length}`);
         } catch (decodeErr) {
-          console.warn(
-            "Failed to decode text base64, falling back to local extraction",
-            decodeErr
-          );
+          console.warn("Failed to decode text base64, falling back to local extraction", decodeErr);
         }
       }
 
       // Fast-path 2: Use local extraction for DOCX, DOC, XLSX (Gemini doesn't support these)
       if (!extractedText && LOCAL_EXTRACTION_TYPES.includes(mimeType)) {
         try {
-          const cleanedBase64 = base64Data.replace(/[\r\n\s]/g, "");
+          const cleanedBase64 = base64Data.replace(/[\r\n\s]/g, '');
           const buffer = Buffer.from(cleanedBase64, "base64");
           const local = await extractTextFromDocument(buffer, mimeType);
           if (local.text && local.text.trim()) {
             extractedText = local.text;
-            console.log(
-              `✅ Local extraction succeeded via ${local.method} for ${mimeType}`
-            );
+            console.log(`✅ Local extraction succeeded via ${local.method} for ${mimeType}`);
           }
         } catch (localErr) {
-          console.warn(
-            `Local extraction failed for ${mimeType}, will try Gemini:`,
-            localErr
-          );
+          console.warn(`Local extraction failed for ${mimeType}, will try Gemini:`, localErr);
         }
       }
 
       // Try local extraction first for PDFs
       if (!extractedText && mimeType === "application/pdf") {
         try {
-<<<<<<< HEAD
-          const cleanedBase64 = base64Data.replace(/[\r\n\s]/g, "");
-=======
           const cleanedBase64 = base64Data.replace(/[\r\n\s]/g, '');
           if (!cleanedBase64) {
             throw new Error("Base64 data is empty after cleaning.");
           }
->>>>>>> 54de8d2a
           const buffer = Buffer.from(cleanedBase64, "base64");
           console.log(`Attempting local PDF extraction, buffer size: ${buffer.length} bytes`);
           const local = await extractTextFromDocument(buffer, mimeType);
@@ -2160,16 +2064,6 @@
       // 🛟 Fallback: AI-based extraction for PDFs when local fails
       if (!extractedText || !extractedText.trim()) {
         try {
-<<<<<<< HEAD
-          const cleanedBase64 = base64Data.replace(/[\r\n\s]/g, "");
-          const buffer = Buffer.from(cleanedBase64, "base64");
-          const local = await extractTextFromDocument(buffer, mimeType);
-          if (local.text && local.text.trim()) {
-            extractedText = local.text;
-            console.log(
-              `✅ Fallback local extraction succeeded via ${local.method}`
-            );
-=======
           const cleanedBase64 = base64Data.replace(/[\r\n\s]/g, '');
           if (!cleanedBase64) {
             return res.status(400).json({
@@ -2213,7 +2107,6 @@
               error: "The PDF document is invalid or has no pages.",
               code: "INVALID_PDF",
             });
->>>>>>> 54de8d2a
           }
         }
       }
@@ -2244,10 +2137,7 @@
         }
       }
 
-<<<<<<< HEAD
-=======
       // If not storing, just return the extracted text as before
->>>>>>> 54de8d2a
       return res.json({ success: true, extractedText });
     } catch (err: any) {
       console.error("process-document error:", err);
@@ -2496,27 +2386,16 @@
       contents: [
         {
           parts: [
-<<<<<<< HEAD
-            {
-              text: "Describe this image in detail, focusing on all visual elements, style, colors, composition, and mood.",
-            },
-            { inlineData: { data: imageBase64, mimeType: "image/png" } },
-          ],
-        },
-      ],
-=======
             { inlineData: { data: imageBase64, mimeType: "image/png" } },
             { text: "Describe this image in detail, focusing on all visual elements, style, colors, composition, and mood." }
           ]
         }
       ]
->>>>>>> 54de8d2a
     });
-    const imageDescription =
-      ((descriptionResponse as any)?.parts ?? [])
-        .map((p: any) => p.text)
-        .filter(Boolean)
-        .join(" ") || "an image";
+    const imageDescription = ((descriptionResponse as any)?.parts ?? [])
+      .map((p: any) => p.text)
+      .filter(Boolean)
+      .join(" ") || "an image";
 
     // Step 2: Generate a new image based on the description + edit instruction
     const imageModel = model ?? "gemini-2.5-flash-image"; // image generation model
@@ -2526,10 +2405,7 @@
 
 Generate a new image that matches the original description but with the requested edits applied.`;
 
-    const response = await generateContent({
-      model: imageModel,
-      contents: [combinedPrompt],
-    });
+    const response = await generateContent({ model: imageModel, contents: [combinedPrompt] });
     const parts: any[] = (response as any)?.parts ?? [];
     let newImageBase64: string | null = null;
     let imageUri: string | null = null;
@@ -2664,42 +2540,30 @@
       const descriptionResponse = await generateContent({
         model: visionModel,
         contents: [
-          {
-            parts: [
-              { text: "Describe this image in detail." },
-              { inlineData: { data: imageBase64, mimeType: "image/png" } },
-            ],
-          },
+          "Describe this image in detail.",
+          { inlineData: { data: imageBase64, mimeType: "image/png" } },
         ],
       });
-      const imageDescription =
-        ((descriptionResponse as any)?.parts ?? [])
-          .map((p: any) => p.text)
-          .filter(Boolean)
-          .join(" ") || "an image";
+      const imageDescription = ((descriptionResponse as any)?.parts ?? [])
+        .map((p: any) => p.text)
+        .filter(Boolean)
+        .join(" ") || "an image";
 
       // Step 2: Analyze the mask to understand what areas to edit
       const maskResponse = await generateContent({
         model: visionModel,
         contents: [
-          {
-            parts: [
-              {
-                text: "Describe the colored/marked areas in this mask image. Where are they located and what parts of the image do they cover?",
-              },
-              { inlineData: { data: maskBase64, mimeType: "image/png" } },
-            ],
-          },
+          "Describe the colored/marked areas in this mask image. Where are they located and what parts of the image do they cover?",
+          { inlineData: { data: maskBase64, mimeType: "image/png" } },
         ],
       });
-      const maskDescription =
-        ((maskResponse as any)?.parts ?? [])
-          .map((p: any) => p.text)
-          .filter(Boolean)
-          .join(" ") || "marked areas";
+      const maskDescription = ((maskResponse as any)?.parts ?? [])
+        .map((p: any) => p.text)
+        .filter(Boolean)
+        .join(" ") || "marked areas";
 
       // Step 3: Generate new image with edits applied to masked areas
-      const imageModel = model ?? "gemini-2.5-flash-image";
+    const imageModel = model ?? "gemini-2.5-flash-image";
       const combinedPrompt = `Original image: ${imageDescription}
 
 Masked areas to edit: ${maskDescription}
@@ -2708,11 +2572,8 @@
 
 Generate a new version of the image with the edit applied ONLY to the masked areas. Keep everything else the same as the original.`;
 
-      const response = await generateContent({
-        model: imageModel,
-        contents: [combinedPrompt],
-      });
-      const parts: any[] = (response as any)?.parts ?? [];
+  const response = await generateContent({ model: imageModel, contents: [combinedPrompt] });
+  const parts: any[] = (response as any)?.parts ?? [];
       let newImageBase64: string | null = null;
       let imageUri: string | null = null;
       let altText: string | null = null;
@@ -3216,25 +3077,31 @@
 
       // Validate text fields length
       if (name && (typeof name !== "string" || name.length > 200)) {
-        return res.status(400).json({
-          success: false,
-          error: "Name must be a string (max 200 chars)",
-        });
+        return res
+          .status(400)
+          .json({
+            success: false,
+            error: "Name must be a string (max 200 chars)",
+          });
       }
       if (role && (typeof role !== "string" || role.length > 200)) {
-        return res.status(400).json({
-          success: false,
-          error: "Role must be a string (max 200 chars)",
-        });
+        return res
+          .status(400)
+          .json({
+            success: false,
+            error: "Role must be a string (max 200 chars)",
+          });
       }
       if (
         background &&
         (typeof background !== "string" || background.length > 5000)
       ) {
-        return res.status(400).json({
-          success: false,
-          error: "Background must be a string (max 5000 chars)",
-        });
+        return res
+          .status(400)
+          .json({
+            success: false,
+            error: "Background must be a string (max 5000 chars)",
+          });
       }
 
       const profileData: any = {};
@@ -3377,7 +3244,7 @@
 
     // Enqueue background persistence job with retry/backoff
     const queue = getJobQueue();
-    queue.enqueue("persist-chat", { userId, chatId, force: !!force });
+    queue.enqueue('persist-chat', { userId, chatId, force: !!force });
 
     // Respond immediately (don't make user wait for Pinecone upload)
     return res.json({
@@ -3437,10 +3304,12 @@
             userId,
             chatId,
           });
-          return res.status(400).json({
-            success: false,
-            error: `Invalid chatId format: ${chatId}`,
-          });
+          return res
+            .status(400)
+            .json({
+              success: false,
+              error: `Invalid chatId format: ${chatId}`,
+            });
         }
       }
 
@@ -3453,7 +3322,7 @@
       let enqueued = 0;
       for (const chatId of chatIds) {
         try {
-          queue.enqueue("persist-chat", { userId, chatId, force: true });
+          queue.enqueue('persist-chat', { userId, chatId, force: true });
           enqueued += 1;
         } catch (error) {
           console.error(`❌ Failed to enqueue save for chat ${chatId}:`, error);
@@ -3530,19 +3399,19 @@
         const storedChats = await pineconeStorage.getUserChats(userId, 200);
 
         // Convert to API response format
-        const pineconeChats = storedChats.map((chat: any) => ({
+          const pineconeChats = storedChats.map((chat: any) => ({
           id: chat.chatId,
           title: chat.title,
           timestamp: new Date(chat.createdAt).toISOString(),
           userId: userId,
           messages: chat.messages.map((msg: any) => ({
-            id: msg.id,
+              id: msg.id,
             role: msg.role,
             content: msg.content,
-            timestamp: new Date(msg.timestamp).toISOString(),
-            attachments:
-              msg.hasImage && msg.imageUrl ? [msg.imageUrl] : undefined,
-            imagePrompt: msg.imagePrompt,
+              timestamp: new Date(msg.timestamp).toISOString(),
+              attachments:
+                msg.hasImage && msg.imageUrl ? [msg.imageUrl] : undefined,
+              imagePrompt: msg.imagePrompt,
           })),
           source: "pinecone", // Mark source
         }));
@@ -3593,63 +3462,40 @@
 // Register job handlers (once at module load time)
 (() => {
   const queue = getJobQueue();
-  queue.register(
-    "persist-chat",
-    async ({
-      userId,
-      chatId,
-      force,
-    }: {
-      userId: string;
-      chatId: string;
-      force: boolean;
-    }) => {
-      console.log(`💾 [QUEUE] Persisting chat ${chatId} (force=${force})...`);
-      const hybridMemoryService = getHybridMemoryService();
-      if (force) {
-        await hybridMemoryService.forceUpload(userId, chatId);
-      } else {
-        await hybridMemoryService.persistChatSession(userId, chatId);
-      }
-      await firestoreChatService.markChatPersisted(userId, chatId);
-      console.log(`✅ [QUEUE] Chat ${chatId} persisted`);
-    }
-  );
+  queue.register('persist-chat', async ({ userId, chatId, force }: { userId: string; chatId: string; force: boolean }) => {
+    console.log(`💾 [QUEUE] Persisting chat ${chatId} (force=${force})...`);
+    const hybridMemoryService = getHybridMemoryService();
+    if (force) {
+      await hybridMemoryService.forceUpload(userId, chatId);
+    } else {
+      await hybridMemoryService.persistChatSession(userId, chatId);
+    }
+    await firestoreChatService.markChatPersisted(userId, chatId);
+    console.log(`✅ [QUEUE] Chat ${chatId} persisted`);
+  });
 })();
 
 // Queue stats endpoint for debugging
-app.get("/api/queue-stats", rateLimitMiddleware("general"), (req, res) => {
+app.get('/api/queue-stats', rateLimitMiddleware('general'), (req, res) => {
   try {
     const stats = getJobQueue().getStats();
     return res.json({ success: true, stats });
   } catch (err: any) {
-    return res
-      .status(500)
-      .json({ success: false, error: err?.message || String(err) });
+    return res.status(500).json({ success: false, error: err?.message || String(err) });
   }
 });
 
 // Dead-letter inspection endpoint (debug only)
-app.get(
-  "/api/queue-dead-letter",
-  rateLimitMiddleware("general"),
-  (req, res) => {
-    try {
-      const limitParam =
-        typeof req.query.limit === "string"
-          ? parseInt(req.query.limit, 10)
-          : undefined;
-      const limit =
-        Number.isFinite(limitParam) && limitParam! > 0 ? limitParam! : 20;
-      const dead = getJobQueue().getDeadLetter(limit);
-      return res.json({ success: true, dead });
-    } catch (err: any) {
-      return res
-        .status(500)
-        .json({ success: false, error: err?.message || String(err) });
-    }
+app.get('/api/queue-dead-letter', rateLimitMiddleware('general'), (req, res) => {
+  try {
+    const limitParam = typeof req.query.limit === 'string' ? parseInt(req.query.limit, 10) : undefined;
+    const limit = Number.isFinite(limitParam) && limitParam! > 0 ? limitParam! : 20;
+    const dead = getJobQueue().getDeadLetter(limit);
+    return res.json({ success: true, dead });
+  } catch (err: any) {
+    return res.status(500).json({ success: false, error: err?.message || String(err) });
   }
-);
+});
 
 app.listen(port, () => {
   console.log(`Server listening on http://localhost:${port}`);
